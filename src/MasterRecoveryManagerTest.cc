--- conflicted
+++ resolved
@@ -120,13 +120,8 @@
 
 TEST_F(MasterRecoveryManagerTest, destroyAndFreeRecovery) {
     std::unique_ptr<Recovery> recovery{
-<<<<<<< HEAD
-        new Recovery(context, mgr.taskQueue, &mgr.tracker, &mgr,
-                     {1, 0}, {}, 0lu)};
-=======
-        new Recovery(mgr.taskQueue, &tabletMap, &mgr.tracker, &mgr,
+        new Recovery(context, mgr.taskQueue, &tabletMap, &mgr.tracker, &mgr,
                      {1, 0}, 0lu)};
->>>>>>> e2720691
     mgr.activeRecoveries[recovery->recoveryId] = recovery.get();
     mgr.destroyAndFreeRecovery(recovery.get());
     recovery.release();
@@ -140,13 +135,8 @@
     // Create a recovery which has serverId as a recovery master, make
     // sure it gets informed if serverId crashes.
     std::unique_ptr<Recovery> recovery{
-<<<<<<< HEAD
-        new Recovery(context, mgr.taskQueue, &mgr.tracker, &mgr,
-                     {1, 0}, {}, 0lu)};
-=======
-        new Recovery(mgr.taskQueue, &tabletMap, &mgr.tracker, &mgr,
+        new Recovery(context, mgr.taskQueue, &tabletMap, &mgr.tracker, &mgr,
                      {1, 0},  0lu)};
->>>>>>> e2720691
     recovery->numPartitions = 2;
     mgr.tracker[ServerId(1, 0)] = recovery.get();
 
@@ -158,13 +148,8 @@
 
 TEST_F(MasterRecoveryManagerTest, recoveryFinished) {
     addMaster();
-<<<<<<< HEAD
-    Recovery recovery(context, mgr.taskQueue, &mgr.tracker, NULL,
-                      {1, 0}, {}, 0lu);
-=======
-    Recovery recovery(mgr.taskQueue, &tabletMap, &mgr.tracker,
+    Recovery recovery(context, mgr.taskQueue, &tabletMap, &mgr.tracker,
                       NULL, {1, 0}, 0lu);
->>>>>>> e2720691
     recovery.status = Recovery::BROADCAST_RECOVERY_COMPLETE;
     ASSERT_EQ(0lu, mgr.taskQueue.outstandingTasks());
     EXPECT_EQ(0lu, serverList.versionNumber);
@@ -178,13 +163,8 @@
 
 TEST_F(MasterRecoveryManagerTest, recoveryFinishedUnsuccessful) {
     addMaster();
-<<<<<<< HEAD
-    Recovery recovery(context, mgr.taskQueue, &mgr.tracker, NULL,
-                      {1, 0}, {}, 0lu);
-=======
-    Recovery recovery(mgr.taskQueue, &tabletMap, &mgr.tracker,
+    Recovery recovery(context, mgr.taskQueue, &tabletMap, &mgr.tracker,
                       NULL, {1, 0},  0lu);
->>>>>>> e2720691
     ASSERT_EQ(0lu, mgr.taskQueue.outstandingTasks());
     EXPECT_EQ(0lu, serverList.versionNumber);
     mgr.recoveryFinished(&recovery);
@@ -214,13 +194,8 @@
     addMaster(); // Recovery master.
 
     std::unique_ptr<Recovery> recovery{
-<<<<<<< HEAD
-        new Recovery(context, mgr.taskQueue, &mgr.tracker, &mgr,
-                     crashedServerId, {}, 0lu)};
-=======
-        new Recovery(mgr.taskQueue, &tabletMap, &mgr.tracker, &mgr,
+        new Recovery(context, mgr.taskQueue, &tabletMap, &mgr.tracker, &mgr,
                      crashedServerId,  0lu)};
->>>>>>> e2720691
     recovery->numPartitions = 1;
     mgr.activeRecoveries[recovery->recoveryId] = recovery.get();
     // Register {2, 0} as a recovery master for this recovery.
@@ -265,13 +240,8 @@
     addMaster(); // Recovery master.
 
     std::unique_ptr<Recovery> recovery{
-<<<<<<< HEAD
-        new Recovery(context, mgr.taskQueue, &mgr.tracker, &mgr,
-                     crashedServerId, {}, 0lu)};
-=======
-        new Recovery(mgr.taskQueue, &tabletMap, &mgr.tracker, &mgr,
+        new Recovery(context, mgr.taskQueue, &tabletMap, &mgr.tracker, &mgr,
                      crashedServerId, 0lu)};
->>>>>>> e2720691
     recovery->numPartitions = 1;
     mgr.activeRecoveries[recovery->recoveryId] = recovery.get();
     // Register {2, 0} as a recovery master for this recovery.
