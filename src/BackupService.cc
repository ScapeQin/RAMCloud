--- conflicted
+++ resolved
@@ -21,14 +21,8 @@
 #include "ClientException.h"
 #include "Cycles.h"
 #include "Log.h"
-<<<<<<< HEAD
 #include "LogEntryTypes.h"
 #include "MasterClient.h"
-#include "Rpc.h"
-=======
-#include "LogTypes.h"
-#include "RecoverySegmentIterator.h"
->>>>>>> 727d6419
 #include "ServerConfig.h"
 #include "SegmentIterator.h"
 #include "ShortMacros.h"
@@ -743,7 +737,7 @@
                                   uint32_t srcOffset,
                                   uint32_t length,
                                   uint32_t destOffset,
-                                  const SegmentFooterEntry* footerEntry,
+                                  const Segment::OpaqueFooterEntry* footerEntry,
                                   bool atomic)
 {
     Lock lock(mutex);
@@ -1792,15 +1786,11 @@
 BackupService::restartFromStorage()
 {
     CycleCounter<> restartTime;
-<<<<<<< HEAD
-    LOG(NOTICE, "Scanning storage to find replicas from former backups");
 
 //XXX- this is all buggered up. Why does BackupService dig so deeply into
 //     the segment internals?
     return;
 #if 0
-=======
->>>>>>> 727d6419
     struct HeaderAndFooter {
         SegmentEntry headerEntry;
         SegmentHeader header;
