--- conflicted
+++ resolved
@@ -234,14 +234,9 @@
             ssize_t length = TcpTransport::recvCarefully(fd, buffer,
                     sizeof(buffer));
             if (length > 0) {
-<<<<<<< HEAD
                 LOG(WARNING, "TcpTransport::RequestReadHandler discarding "
-                        "%d unexpected bytes from client",
-                        static_cast<int>(length));
-=======
-                LOG(WARNING, "TcpTransport discarding %lu unexpected bytes "
-                        "from client", static_cast<uint64_t>(length));
->>>>>>> 5f866069
+                        "%lu unexpected bytes from client",
+                        static_cast<uint64_t>(length));
             }
             return;
         }
@@ -541,14 +536,9 @@
             ssize_t length = TcpTransport::recvCarefully(fd, buffer,
                     sizeof(buffer));
             if (length > 0) {
-<<<<<<< HEAD
-                LOG(WARNING, "TcpTransport::ReplyReadHandler discarding "
-                        "%d unexpected bytes from server %s",
-                        static_cast<int>(length),
-=======
-                LOG(WARNING, "TcpTransport discarding %lu unexpected bytes "
-                        "from server %s", static_cast<uint64_t>(length),
->>>>>>> 5f866069
+                LOG(WARNING, "TcpTransport::ReplyReadHandler discarding %lu "
+                        "unexpected bytes from server %s",
+                        static_cast<uint64_t>(length),
                         session->address.toString().c_str());
             }
             return;
@@ -590,12 +580,7 @@
     while (!finished) {
         if (session->fd == -1)
             throw TransportException(HERE, session->errorInfo);
-<<<<<<< HEAD
-        }
         Dispatch::handleEvent();
-=======
-        event_loop(EVLOOP_ONCE);
->>>>>>> 5f866069
     }
 }
 
