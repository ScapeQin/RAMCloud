/* Copyright (c) 2010 Stanford University
 *
 * Permission to use, copy, modify, and distribute this software for any
 * purpose with or without fee is hereby granted, provided that the above
 * copyright notice and this permission notice appear in all copies.
 *
 * THE SOFTWARE IS PROVIDED "AS IS" AND THE AUTHOR(S) DISCLAIM ALL WARRANTIES
 * WITH REGARD TO THIS SOFTWARE INCLUDING ALL IMPLIED WARRANTIES OF
 * MERCHANTABILITY AND FITNESS. IN NO EVENT SHALL AUTHORS BE LIABLE FOR
 * ANY SPECIAL, DIRECT, INDIRECT, OR CONSEQUENTIAL DAMAGES OR ANY DAMAGES
 * WHATSOEVER RESULTING FROM LOSS OF USE, DATA OR PROFITS, WHETHER IN AN
 * ACTION OF CONTRACT, NEGLIGENCE OR OTHER TORTIOUS ACTION, ARISING OUT OF
 * OR IN CONNECTION WITH THE USE OR PERFORMANCE OF THIS SOFTWARE.
 */

#include "TestUtil.h"
#include "BindTransport.h"
#include "CoordinatorClient.h"
#include "CoordinatorServer.h"
#include "ObjectFinder.h"

namespace RAMCloud {
struct Refresher {
    Refresher() : called(0) {}
    void operator()(ProtoBuf::Tablets& tabletMap) {
        ProtoBuf::Tablets_Tablet tablet1;
        tablet1.set_table_id(0);
        tablet1.set_start_object_id(0);
        tablet1.set_end_object_id(~0UL);
        tablet1.set_state(ProtoBuf::Tablets_Tablet_State_NORMAL);
        tablet1.set_service_locator("mock:host=fail");

        ProtoBuf::Tablets_Tablet tablet2;
        tablet2.set_table_id(1);
        tablet2.set_start_object_id(0);
        tablet2.set_end_object_id(~0UL);
        tablet2.set_state(ProtoBuf::Tablets_Tablet_State_NORMAL);
        tablet2.set_service_locator("mock:host=host1");

        ProtoBuf::Tablets_Tablet tablet3;
        tablet3.set_table_id(2);
        tablet3.set_start_object_id(0);
        tablet3.set_end_object_id(~0UL);
        tablet3.set_state(ProtoBuf::Tablets_Tablet_State_NORMAL);
        tablet3.set_service_locator("mock:host=host2");

        tabletMap.clear_tablet();

        switch (++called) {
            case 1:
            case 2:
                tablet2.set_state(ProtoBuf::Tablets_Tablet_State_RECOVERING);
            case 3:
                *tabletMap.add_tablet() = tablet1;
                *tabletMap.add_tablet() = tablet2;
                *tabletMap.add_tablet() = tablet3;
        }
    }
    uint32_t called;
};

class ObjectFinderTest : public CppUnit::TestFixture {
    CPPUNIT_TEST_SUITE(ObjectFinderTest);
    CPPUNIT_TEST(test_lookup);
    CPPUNIT_TEST(test_multiLookup_basics);
    CPPUNIT_TEST(test_multiLookup_badTable);
    CPPUNIT_TEST_SUITE_END();

    BindTransport* transport;
    CoordinatorServer* coordinatorService;
    CoordinatorClient* coordinatorClient;
<<<<<<< HEAD
    Server* host1Server;
    Server* host2Server;
=======
    Service* nullService;
>>>>>>> 89a6fabe
    ObjectFinder* objectFinder;

  public:
    ObjectFinderTest()
        : transport()
        , coordinatorService()
        , coordinatorClient()
<<<<<<< HEAD
        , host1Server()
        , host2Server()
=======
        , nullService()
>>>>>>> 89a6fabe
        , objectFinder()
    {}

    void setUp() {
        transport = new BindTransport();
        transportManager.registerMock(transport);
        coordinatorService = new CoordinatorServer();
        transport->addService(*coordinatorService, "mock:host=coordinator");
        coordinatorClient = new CoordinatorClient("mock:host=coordinator");
<<<<<<< HEAD
        host1Server = new Server();
        transport->addServer(*host1Server, "mock:host=host1");
        host2Server = new Server();
        transport->addServer(*host2Server, "mock:host=host2");
=======
        nullService = new Service();
        transport->addService(*nullService, "mock:host=null");
>>>>>>> 89a6fabe
        objectFinder = new ObjectFinder(*coordinatorClient);
    }

    void tearDown() {
        delete objectFinder;
<<<<<<< HEAD
        delete host1Server;
        delete host2Server;
=======
        delete nullService;
>>>>>>> 89a6fabe
        delete coordinatorClient;
        delete coordinatorService;
        transportManager.unregisterMock();
        delete transport;
    }

    void test_lookup() {
        Refresher refresher;
        objectFinder->refresher = boost::ref(refresher);
        Transport::SessionRef session(objectFinder->lookup(1, 2));
        // first tablet map is empty, throws TableDoesntExistException
        // get a new tablet map
        // find tablet in recovery
        // get a new tablet map
        // find tablet in recovery
        // get a new tablet map
        // find tablet in operation
        CPPUNIT_ASSERT_EQUAL(3, refresher.called);
        CPPUNIT_ASSERT_EQUAL("mock:host=host1",
            static_cast<BindTransport::BindSession*>(session.get())->locator);
    }

    void test_multiLookup_basics() {
        Refresher refresher;
        objectFinder->refresher = boost::ref(refresher);

        MasterClient::ReadObject* requests[3];

        Tub<Buffer> readValue1;
        MasterClient::ReadObject request1(1, 0, &readValue1);
        request1.status = STATUS_RETRY;
        requests[0] = &request1;

        Tub<Buffer> readValue2;
        MasterClient::ReadObject request2(1, 1, &readValue2);
        request2.status = STATUS_RETRY;
        requests[1] = &request2;

        Tub<Buffer> readValue3;
        MasterClient::ReadObject request3(2, 0, &readValue3);
        request3.status = STATUS_RETRY;
        requests[2] = &request3;

        std::vector<ObjectFinder::MasterRequests> requestBins =
                                        objectFinder->multiLookup(requests, 3);

        CPPUNIT_ASSERT_EQUAL("mock:host=host1",
            static_cast<BindTransport::BindSession*>(
            requestBins[0].sessionRef.get())->locator);
        CPPUNIT_ASSERT_EQUAL(1, requestBins[0].requests[0]->tableId);
        CPPUNIT_ASSERT_EQUAL(0, requestBins[0].requests[0]->id);
        CPPUNIT_ASSERT_EQUAL("STATUS_RETRY", statusToSymbol(request1.status));
        CPPUNIT_ASSERT_EQUAL(1, requestBins[0].requests[1]->tableId);
        CPPUNIT_ASSERT_EQUAL(1, requestBins[0].requests[1]->id);
        CPPUNIT_ASSERT_EQUAL("STATUS_RETRY", statusToSymbol(request2.status));

        CPPUNIT_ASSERT_EQUAL("mock:host=host2",
            static_cast<BindTransport::BindSession*>(
            requestBins[1].sessionRef.get())->locator);
        CPPUNIT_ASSERT_EQUAL(2, requestBins[1].requests[0]->tableId);
        CPPUNIT_ASSERT_EQUAL(0, requestBins[1].requests[0]->id);
        CPPUNIT_ASSERT_EQUAL("STATUS_RETRY", statusToSymbol(request3.status));
    }

    void test_multiLookup_badTable() {
        Refresher refresher;
        objectFinder->refresher = boost::ref(refresher);

        MasterClient::ReadObject* requests[2];

        Tub<Buffer> readValue1;
        MasterClient::ReadObject request1(1, 0, &readValue1);
        request1.status = STATUS_RETRY;
        requests[0] = &request1;

        Tub<Buffer> readValueError;
        MasterClient::ReadObject requestError(3, 0, &readValueError);
        requestError.status = STATUS_RETRY;
        requests[1] = &requestError;

        std::vector<ObjectFinder::MasterRequests> requestBins =
                                        objectFinder->multiLookup(requests, 2);

        CPPUNIT_ASSERT_EQUAL("mock:host=host1",
            static_cast<BindTransport::BindSession*>(
            requestBins[0].sessionRef.get())->locator);
        CPPUNIT_ASSERT_EQUAL(1, requestBins[0].requests[0]->tableId);
        CPPUNIT_ASSERT_EQUAL(0, requestBins[0].requests[0]->id);
        CPPUNIT_ASSERT_EQUAL("STATUS_RETRY", statusToSymbol(request1.status));

        CPPUNIT_ASSERT_EQUAL("STATUS_TABLE_DOESNT_EXIST",
                             statusToSymbol(requestError.status));
    }

    DISALLOW_COPY_AND_ASSIGN(ObjectFinderTest);
};
CPPUNIT_TEST_SUITE_REGISTRATION(ObjectFinderTest);

}  // namespace RAMCloud<|MERGE_RESOLUTION|>--- conflicted
+++ resolved
@@ -69,12 +69,8 @@
     BindTransport* transport;
     CoordinatorServer* coordinatorService;
     CoordinatorClient* coordinatorClient;
-<<<<<<< HEAD
-    Server* host1Server;
-    Server* host2Server;
-=======
-    Service* nullService;
->>>>>>> 89a6fabe
+    Service* host1Service;
+    Service* host2Service;
     ObjectFinder* objectFinder;
 
   public:
@@ -82,12 +78,8 @@
         : transport()
         , coordinatorService()
         , coordinatorClient()
-<<<<<<< HEAD
-        , host1Server()
-        , host2Server()
-=======
-        , nullService()
->>>>>>> 89a6fabe
+        , host1Service()
+        , host2Service()
         , objectFinder()
     {}
 
@@ -97,26 +89,17 @@
         coordinatorService = new CoordinatorServer();
         transport->addService(*coordinatorService, "mock:host=coordinator");
         coordinatorClient = new CoordinatorClient("mock:host=coordinator");
-<<<<<<< HEAD
-        host1Server = new Server();
-        transport->addServer(*host1Server, "mock:host=host1");
-        host2Server = new Server();
-        transport->addServer(*host2Server, "mock:host=host2");
-=======
-        nullService = new Service();
-        transport->addService(*nullService, "mock:host=null");
->>>>>>> 89a6fabe
+        host1Service = new Service();
+        transport->addService(*host1Service, "mock:host=host1");
+        host2Service = new Service();
+        transport->addService(*host2Service, "mock:host=host2");
         objectFinder = new ObjectFinder(*coordinatorClient);
     }
 
     void tearDown() {
         delete objectFinder;
-<<<<<<< HEAD
-        delete host1Server;
-        delete host2Server;
-=======
-        delete nullService;
->>>>>>> 89a6fabe
+        delete host1Service;
+        delete host2Service;
         delete coordinatorClient;
         delete coordinatorService;
         transportManager.unregisterMock();
