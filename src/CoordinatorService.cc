/* Copyright (c) 2009-2012 Stanford University
 *
 * Permission to use, copy, modify, and distribute this software for any
 * purpose with or without fee is hereby granted, provided that the above
 * copyright notice and this permission notice appear in all copies.
 *
 * THE SOFTWARE IS PROVIDED "AS IS" AND THE AUTHOR(S) DISCLAIM ALL WARRANTIES
 * WITH REGARD TO THIS SOFTWARE INCLUDING ALL IMPLIED WARRANTIES OF
 * MERCHANTABILITY AND FITNESS. IN NO EVENT SHALL AUTHORS BE LIABLE FOR
 * ANY SPECIAL, DIRECT, INDIRECT, OR CONSEQUENTIAL DAMAGES OR ANY DAMAGES
 * WHATSOEVER RESULTING FROM LOSS OF USE, DATA OR PROFITS, WHETHER IN AN
 * ACTION OF CONTRACT, NEGLIGENCE OR OTHER TORTIOUS ACTION, ARISING OUT OF
 * OR IN CONNECTION WITH THE USE OR PERFORMANCE OF THIS SOFTWARE.
 */

#include <memory>

#include "BackupClient.h"
#include "CoordinatorService.h"
#include "MasterClient.h"
#include "MembershipClient.h"
#include "PingClient.h"
#include "ProtoBuf.h"
#include "Recovery.h"
#include "ShortMacros.h"
#include "ServiceMask.h"

namespace RAMCloud {

CoordinatorService::CoordinatorService(Context& context)
    : context(context)
    , serverList(context)
    , tabletMap()
    , tables()
    , nextTableId(0)
    , nextTableMasterIdx(0)
    , nextReplicationId(1)
    , recoveryManager(serverList, tabletMap)
    , forceServerDownForTesting(false)
{
    recoveryManager.start();
}

CoordinatorService::~CoordinatorService()
{
    recoveryManager.halt();
}

void
CoordinatorService::dispatch(RpcOpcode opcode,
                             Rpc& rpc)
{
    switch (opcode) {
        case CreateTableRpc::opcode:
            callHandler<CreateTableRpc, CoordinatorService,
                        &CoordinatorService::createTable>(rpc);
            break;
        case DropTableRpc::opcode:
            callHandler<DropTableRpc, CoordinatorService,
                        &CoordinatorService::dropTable>(rpc);
            break;
        case GetTableIdRpc::opcode:
            callHandler<GetTableIdRpc, CoordinatorService,
                        &CoordinatorService::getTableId>(rpc);
            break;
        case EnlistServerRpc::opcode:
            callHandler<EnlistServerRpc, CoordinatorService,
                        &CoordinatorService::enlistServer>(rpc);
            break;
        case GetServerListRpc::opcode:
            callHandler<GetServerListRpc, CoordinatorService,
                        &CoordinatorService::getServerList>(rpc);
            break;
        case GetTabletMapRpc::opcode:
            callHandler<GetTabletMapRpc, CoordinatorService,
                        &CoordinatorService::getTabletMap>(rpc);
            break;
        case HintServerDownRpc::opcode:
            callHandler<HintServerDownRpc, CoordinatorService,
                        &CoordinatorService::hintServerDown>(rpc);
            break;
        case RecoveryMasterFinishedRpc::opcode:
            callHandler<RecoveryMasterFinishedRpc, CoordinatorService,
                        &CoordinatorService::recoveryMasterFinished>(rpc);
            break;
        case BackupQuiesceRpc::opcode:
            callHandler<BackupQuiesceRpc, CoordinatorService,
                        &CoordinatorService::quiesce>(rpc);
            break;
        case SetWillRpc::opcode:
            callHandler<SetWillRpc, CoordinatorService,
                        &CoordinatorService::setWill>(rpc);
            break;
        case SendServerListRpc::opcode:
            callHandler<SendServerListRpc, CoordinatorService,
                        &CoordinatorService::sendServerList>(rpc);
            break;
        case ReassignTabletOwnershipRpc::opcode:
            callHandler<ReassignTabletOwnershipRpc, CoordinatorService,
                        &CoordinatorService::reassignTabletOwnership>(rpc);
            break;
        case SetMinOpenSegmentIdRpc::opcode:
            callHandler<SetMinOpenSegmentIdRpc, CoordinatorService,
                        &CoordinatorService::setMinOpenSegmentId>(rpc);
            break;
        case SplitTabletRpc::opcode:
            callHandler<SplitTabletRpc, CoordinatorService,
                        &CoordinatorService::splitTablet>(rpc);
            break;
        default:
            throw UnimplementedRequestError(HERE);
    }
}

/**
 * Top-level server method to handle the CREATE_TABLE request.
 * \copydetails Service::ping
 */
void
CoordinatorService::createTable(const CreateTableRpc::Request& reqHdr,
                                CreateTableRpc::Response& respHdr,
                                Rpc& rpc)
{
    if (serverList.masterCount() == 0) {
        respHdr.common.status = STATUS_RETRY;
        return;
    }

    const char* name = getString(rpc.requestPayload, sizeof(reqHdr),
                                 reqHdr.nameLength);
    if (tables.find(name) != tables.end())
        return;
    uint64_t tableId = nextTableId++;
    tables[name] = tableId;

    uint32_t serverSpan = reqHdr.serverSpan;
    if (serverSpan == 0)
        serverSpan = 1;

    for (uint32_t i = 0; i < serverSpan; i++) {
        uint64_t startKeyHash = i * (~0UL / serverSpan);
        if (i != 0)
            startKeyHash++;
        uint64_t endKeyHash = (i + 1) * (~0UL / serverSpan);
        if (i == serverSpan - 1)
            endKeyHash = ~0UL;

        // Find the next master in the list.
        CoordinatorServerList::Entry master;
        while (true) {
            size_t masterIdx = nextTableMasterIdx++ % serverList.size();
            auto entry = serverList[masterIdx];
            if (entry && entry->isMaster()) {
                master = *entry;
                break;
            }
        }
        const char* locator = master.serviceLocator.c_str();
        MasterClient masterClient(
<<<<<<< HEAD
            context.transportManager->getSession(locator));

=======
            Context::get().transportManager->getSession(locator));
>>>>>>> 156a925b
        // Get current log head. Only entries >= this can be part of the tablet.
        LogPosition headOfLog = masterClient.getHeadOfLog();

        // Create tablet map entry.
        tabletMap.addTablet({tableId, startKeyHash, endKeyHash,
                             master.serverId, Tablet::NORMAL, headOfLog});

        // Create will entry. The tablet is empty, so it doesn't matter where it
        // goes or in how many partitions, initially.
        // It just has to go somewhere.
        ProtoBuf::Tablets will;
        ProtoBuf::Tablets_Tablet& willEntry(*will.add_tablet());
        willEntry.set_table_id(tableId);
        willEntry.set_start_key_hash(startKeyHash);
        willEntry.set_end_key_hash(endKeyHash);
        willEntry.set_state(ProtoBuf::Tablets_Tablet_State_NORMAL);
        // Hack which hints to the server list that it should assign
        // partition ids.
        willEntry.set_user_data(~(0lu));
        willEntry.set_ctime_log_head_id(headOfLog.segmentId());
        willEntry.set_ctime_log_head_offset(headOfLog.segmentOffset());
        serverList.addToWill(master.serverId, will);

        // Inform the master.
        masterClient.takeTabletOwnership(tableId, startKeyHash, endKeyHash);

        LOG(DEBUG, "Created table '%s' with id %lu and a span %u on master %lu",
                    name, tableId, serverSpan, master.serverId.getId());
    }

    LOG(NOTICE, "Created table '%s' with id %lu",
                    name, tableId);
}

/**
 * Top-level server method to handle the DROP_TABLE request.
 * \copydetails Service::ping
 */
void
CoordinatorService::dropTable(const DropTableRpc::Request& reqHdr,
                              DropTableRpc::Response& respHdr,
                              Rpc& rpc)
{
    const char* name = getString(rpc.requestPayload, sizeof(reqHdr),
                                 reqHdr.nameLength);
    Tables::iterator it = tables.find(name);
    if (it == tables.end())
        return;
    uint64_t tableId = it->second;
    tables.erase(it);
    vector<Tablet> removed = tabletMap.removeTabletsForTable(tableId);
    foreach (const auto& tablet, removed) {
            MasterClient master(serverList.getSession(tablet.serverId));
            master.dropTabletOwnership(tableId,
                                       tablet.startKeyHash,
                                       tablet.endKeyHash);
    }

    LOG(NOTICE, "Dropped table '%s' with id %lu", name, tableId);
    LOG(DEBUG, "There are now %lu tablets in the map", tabletMap.size());
}

/**
 * Top-level server method to handle the SPLIT_TABLET request.
 * \copydetails Service::ping
 */
void
CoordinatorService::splitTablet(const SplitTabletRpc::Request& reqHdr,
                              SplitTabletRpc::Response& respHdr,
                              Rpc& rpc)
{
    // Check that the tablet with the described key ranges exists.
    // If the tablet exists, adjust its endKeyHash so it becomes the tablet
    // for the first part after the split and also copy the tablet and use
    // the copy for the second part after the split.
    const char* name = getString(rpc.requestPayload, sizeof(reqHdr),
                                 reqHdr.nameLength);
    Tables::iterator it(tables.find(name));
    if (it == tables.end()) {
        respHdr.common.status = STATUS_TABLE_DOESNT_EXIST;
        return;
    }
    uint64_t tableId = it->second;

    ServerId serverId;
    try {
        serverId = tabletMap.splitTablet(tableId,
                                         reqHdr.startKeyHash,
                                         reqHdr.endKeyHash,
                                         reqHdr.splitKeyHash).first.serverId;
    } catch (const TabletMap::NoSuchTablet& e) {
        respHdr.common.status = STATUS_TABLET_DOESNT_EXIST;
        return;
    } catch (const TabletMap::BadSplit& e) {
        respHdr.common.status = STATUS_REQUEST_FORMAT_ERROR;
        return;
    }

    // Tell the master to split the tablet
    MasterClient master(serverList.getSession(serverId));
    master.splitMasterTablet(tableId, reqHdr.startKeyHash, reqHdr.endKeyHash,
                             reqHdr.splitKeyHash);

    LOG(NOTICE, "In table '%s' I split the tablet that started at key %lu and "
                "ended at key %lu", name, reqHdr.startKeyHash,
                reqHdr.endKeyHash);
}

/**
 * Top-level server method to handle the GET_TABLE_ID request.
 * \copydetails Service::ping
 */
void
CoordinatorService::getTableId(const GetTableIdRpc::Request& reqHdr,
                              GetTableIdRpc::Response& respHdr,
                              Rpc& rpc)
{
    const char* name = getString(rpc.requestPayload, sizeof(reqHdr),
                                 reqHdr.nameLength);
    Tables::iterator it(tables.find(name));
    if (it == tables.end()) {
        respHdr.common.status = STATUS_TABLE_DOESNT_EXIST;
        return;
    }
    respHdr.tableId = it->second;
}

/**
 * Handle the ENLIST_SERVER RPC.
 * \copydetails Service::ping
 */
void
CoordinatorService::enlistServer(const EnlistServerRpc::Request& reqHdr,
                                 EnlistServerRpc::Response& respHdr,
                                 Rpc& rpc)
{
    ServerId replacesId = ServerId(reqHdr.replacesId);
    ServiceMask serviceMask = ServiceMask::deserialize(reqHdr.serviceMask);
    const uint32_t readSpeed = reqHdr.readSpeed;
    const uint32_t writeSpeed = reqHdr.writeSpeed;
    const char* serviceLocator = getString(rpc.requestPayload, sizeof(reqHdr),
                                           reqHdr.serviceLocatorLength);

    // Keep track of the details of the server id that is being forced out
    // of the cluster by the enlister so we can start recovery.
    Tub<CoordinatorServerList::Entry> replacedEntry;

    // The order of the updates in serverListUpdate is important: the remove
    // must be ordered before the add to ensure that as members apply the
    // update they will see the removal of the old server id before the
    // addition of the new, replacing server id.
    ProtoBuf::ServerList serverListUpdate;
    if (serverList.contains(replacesId)) {
        LOG(NOTICE, "%s is enlisting claiming to replace server id "
            "%lu, which is still in the server list, taking its word "
            "for it and assuming the old server has failed",
            serviceLocator, replacesId.getId());
        replacedEntry.construct(serverList[replacesId]);
        // Don't increment server list yet; done after the add below.
        // Note, if the server being replaced is already crashed this may
        // not append an update at all.
        serverList.crashed(replacesId, serverListUpdate);
        // If the server being replaced did not have a master then there
        // will be no recovery.  That means it needs to transition to
        // removed status now (usually recoveries remove servers from the
        // list when they complete).
        if (!replacedEntry->isMaster())
            serverList.remove(replacesId, serverListUpdate);
    }

    ServerId newServerId = serverList.add(serviceLocator,
                                          serviceMask,
                                          readSpeed,
                                          serverListUpdate);
    serverList.incrementVersion(serverListUpdate);
    CoordinatorServerList::Entry entry = serverList[newServerId];

    LOG(NOTICE, "Enlisting new server at %s (server id %lu) supporting "
        "services: %s",
        serviceLocator, newServerId.getId(),
        entry.services.toString().c_str());
    if (replacesId.isValid()) {
        LOG(NOTICE, "Newly enlisted server %lu replaces server %lu",
            newServerId.getId(), replacesId.getId());
    }

    if (entry.isBackup()) {
        LOG(DEBUG, "Backup at id %lu has %u MB/s read %u MB/s write",
            newServerId.getId(), readSpeed, writeSpeed);
        createReplicationGroup();
    }

    respHdr.serverId = newServerId.getId();
    rpc.sendReply();

    if (entry.services.has(MEMBERSHIP_SERVICE))
        sendServerList(newServerId);
    serverList.sendMembershipUpdate(serverListUpdate, newServerId);

    // Recovery on the replaced host is deferred until the replacing host
    // has been enlisted.
    if (replacedEntry)
        recoveryManager.startMasterRecovery(replacedEntry->serverId);
}

/**
 * Handle the GET_SERVER_LIST RPC.
 * \copydetails Service::ping
 */
void
CoordinatorService::getServerList(const GetServerListRpc::Request& reqHdr,
                                  GetServerListRpc::Response& respHdr,
                                  Rpc& rpc)
{
    ServiceMask serviceMask = ServiceMask::deserialize(reqHdr.serviceMask);

    ProtoBuf::ServerList serialServerList;
    serverList.serialize(serialServerList, serviceMask);

    respHdr.serverListLength =
        serializeToResponse(rpc.replyPayload, serialServerList);
}

/**
 * Handle the GET_TABLET_MAP RPC.
 * \copydetails Service::ping
 */
void
CoordinatorService::getTabletMap(const GetTabletMapRpc::Request& reqHdr,
                                 GetTabletMapRpc::Response& respHdr,
                                 Rpc& rpc)
{
    ProtoBuf::Tablets tablets;
    tabletMap.serialize(serverList, tablets);
    respHdr.tabletMapLength = serializeToResponse(rpc.replyPayload,
                                                  tablets);
}

/**
 * Handle the ENLIST_SERVER RPC.
 * \copydetails Service::ping
 */
void
CoordinatorService::hintServerDown(const HintServerDownRpc::Request& reqHdr,
                                   HintServerDownRpc::Response& respHdr,
                                   Rpc& rpc)
{
    ServerId serverId(reqHdr.serverId);
    rpc.sendReply();

    // reqHdr, respHdr, and rpc are off-limits now
    hintServerDown(serverId);
}

/**
 * Returns true if server is down, false otherwise.
 *
 * \param serverId
 *     ServerId of the server that is suspected to be down.
 */
bool
CoordinatorService::hintServerDown(ServerId serverId)
{
    if (!serverList.contains(serverId) ||
        serverList[serverId].status != ServerStatus::UP) {
        LOG(NOTICE, "Spurious crash report on unknown server id %lu",
            serverId.getId());
        return true;
    }

    if (!verifyServerFailure(serverId))
        return false;
    LOG(NOTICE, "Server id %lu has crashed, notifying the cluster and "
        "starting recovery", serverId.getId());

    // If this machine has a backup and master on the same server it is best
    // to remove the dead backup before initiating recovery. Otherwise, other
    // servers may try to backup onto a dead machine which will cause delays.
    CoordinatorServerList::Entry entry = serverList[serverId];
    ProtoBuf::ServerList update;
    serverList.crashed(serverId, update);
    // If the server being replaced did not have a master then there
    // will be no recovery.  That means it needs to transition to
    // removed status now (usually recoveries remove servers from the
    // list when they complete).
    if (!entry.isMaster())
        serverList.remove(serverId, update);
    serverList.incrementVersion(update);

    // Update cluster membership information.
    // Backup recovery is kicked off via this update.
    // Deciding whether to place this before or after the start of master
    // recovery is difficult.
    serverList.sendMembershipUpdate(update, ServerId(/* invalid id */));

    recoveryManager.startMasterRecovery(entry.serverId);

    removeReplicationGroup(entry.replicationId);
    createReplicationGroup();

    return true;
}

/**
 * Handle the TABLETS_RECOVERED RPC.
 * \copydetails Service::ping
 */
void
CoordinatorService::recoveryMasterFinished(
    const RecoveryMasterFinishedRpc::Request& reqHdr,
    RecoveryMasterFinishedRpc::Response& respHdr,
    Rpc& rpc)
{
    ProtoBuf::Tablets recoveredTablets;
    ProtoBuf::parseFromResponse(rpc.requestPayload,
                                downCast<uint32_t>(sizeof(reqHdr)),
                                reqHdr.tabletsLength, recoveredTablets);

    ServerId serverId = ServerId(reqHdr.recoveryMasterId);
    recoveryManager.recoveryMasterFinished(reqHdr.recoveryId,
                                           serverId,
                                           recoveredTablets,
                                           reqHdr.successful);
    // Dump the tabletMap out for easy debugging.
    LOG(DEBUG, "Coordinator tabletMap: %s",
        tabletMap.debugString().c_str());

    // TODO(stutsman): Eventually we'll want to be able to 'reject' recovery
    // master completions, so we'll need to get a return value from
    // recoveryMasterFinished.
}

/**
 * Have all backups flush their dirty segments to storage.
 * \copydetails Service::ping
 */
void
CoordinatorService::quiesce(const BackupQuiesceRpc::Request& reqHdr,
                            BackupQuiesceRpc::Response& respHdr,
                            Rpc& rpc)
{
    for (size_t i = 0; i < serverList.size(); i++) {
<<<<<<< HEAD
        if (serverList[i] != NULL && serverList[i]->isBackup()) {
            BackupClient(context.transportManager->getSession(
=======
        if (serverList[i] && serverList[i]->isBackup()) {
            BackupClient(Context::get().transportManager->getSession(
>>>>>>> 156a925b
                serverList[i]->serviceLocator.c_str())).quiesce();
        }
    }
}

/**
 * Update the Will associated with a specific Master. This is used
 * by Masters to keep their partitions balanced for efficient
 * recovery.
 *
 * \copydetails Service::ping
 */
void
CoordinatorService::setWill(const SetWillRpc::Request& reqHdr,
                            SetWillRpc::Response& respHdr,
                            Rpc& rpc)
{
    if (!setWill(ServerId(reqHdr.masterId), rpc.requestPayload, sizeof(reqHdr),
        reqHdr.willLength)) {
        // TODO(ongaro): should be some other error or silent
        throw RequestFormatError(HERE);
    }
}

/**
 * Handle the REASSIGN_TABLET_OWNER RPC. This involves switching
 * ownership of the tablet and alerting the new owner that it may
 * begin servicing requests on that tablet.
 *
 * \copydetails Service::ping
 */
void
CoordinatorService::reassignTabletOwnership(
    const ReassignTabletOwnershipRpc::Request& reqHdr,
    ReassignTabletOwnershipRpc::Response& respHdr,
    Rpc& rpc)
{
    ServerId newOwner(reqHdr.newOwnerMasterId);
    if (!serverList.contains(newOwner)) {
        LOG(WARNING, "Server id %lu does not exist! Cannot reassign "
            "ownership of tablet %lu, range [%lu, %lu]!", *newOwner,
            reqHdr.tableId, reqHdr.firstKey, reqHdr.lastKey);
        respHdr.common.status = STATUS_SERVER_DOESNT_EXIST;
        return;
    }

    try {
        // Note currently this log message may not be exactly correct due to
        // concurrent operations on the tablet map which may slip in between
        // the message and the actual operation.
        Tablet tablet = tabletMap.getTablet(reqHdr.tableId,
                                           reqHdr.firstKey, reqHdr.lastKey);
        LOG(NOTICE, "Reassigning tablet %lu, range [%lu, %lu] from server "
            "id %lu to server id %lu.", reqHdr.tableId, reqHdr.firstKey,
            reqHdr.lastKey, tablet.serverId.getId(), newOwner.getId());
    } catch (const TabletMap::NoSuchTablet& e) {
        LOG(WARNING, "Could not reassign tablet %lu, range [%lu, %lu]: "
            "not found!", reqHdr.tableId, reqHdr.firstKey, reqHdr.lastKey);
        respHdr.common.status = STATUS_TABLE_DOESNT_EXIST;
        return;
    }

    Transport::SessionRef session = serverList.getSession(newOwner);
    MasterClient masterClient(session);
    // Get current head of log to preclude all previous data in the log
    // from being considered part of this tablet.
    LogPosition headOfLog = masterClient.getHeadOfLog();

    try {
        tabletMap.modifyTablet(reqHdr.tableId, reqHdr.firstKey, reqHdr.lastKey,
                               newOwner, Tablet::NORMAL, headOfLog);
    } catch (const TabletMap::NoSuchTablet& e) {
        LOG(WARNING, "Could not reassign tablet %lu, range [%lu, %lu]: "
            "not found!", reqHdr.tableId, reqHdr.firstKey, reqHdr.lastKey);
        respHdr.common.status = STATUS_TABLE_DOESNT_EXIST;
        return;
    }

    // No need to keep the master waiting. If it sent us this request,
    // then it has guaranteed that all data has been migrated. So long
    // as we think the new owner is up (i.e. haven't started a recovery
    // on it), then it's safe for the old owner to drop the data and for
    // us to switch over.
    rpc.sendReply();

    // TODO(rumble/slaughter) If we fail to alert the new owner we could
    //      get stuck in limbo. What should we do? Retry? Fail the
    //      server and recover it? Can't return to the old master if we
    //      reply early...
    masterClient.takeTabletOwnership(reqHdr.tableId,
                                     reqHdr.firstKey,
                                     reqHdr.lastKey);
}

/**
 * Handle the SEND_SERVER_LIST RPC.
 *
 * The Coordinator always pushes server lists and their updates. If a server's
 * FailureDetector determines that the list is out of date, it issues an RPC
 * here to request that we re-send the list.
 *
 * \copydetails Service::ping
 */
void
CoordinatorService::sendServerList(
    const SendServerListRpc::Request& reqHdr,
    SendServerListRpc::Response& respHdr,
    Rpc& rpc)
{
    ServerId id(reqHdr.serverId);
    rpc.sendReply();

    if (!serverList.contains(id)) {
        LOG(WARNING, "Could not send list to unknown server %lu", *id);
        return;
    }

    if (serverList[id].status != ServerStatus::UP) {
        LOG(WARNING, "Could not send list to crashed server %lu", *id);
        return;
    }

    if (!serverList[id].services.has(MEMBERSHIP_SERVICE)) {
        LOG(WARNING, "Could not send list to server without membership "
            "service: %lu", *id);
        return;
    }

    LOG(DEBUG, "Sending server list to server id %lu as requested", *id);
    sendServerList(id);
}

/**
 * Assign a new replicationId to a backup, and inform the backup which nodes
 * are in its replication group.
 *
 * \param replicationId
 *      New replication group Id that is assigned to backup.
 *
 * \param replicationGroupIds
 *      Includes the ServerId's of all the members of the replication group.
 *
 * \return
 *      False if one of the servers is dead, true if all of them are alive.
 */
bool
CoordinatorService::assignReplicationGroup(
    uint64_t replicationId, const vector<ServerId>& replicationGroupIds)
{
    foreach (ServerId backupId, replicationGroupIds) {
        if (!serverList.contains(backupId)) {
            return false;
        }
        serverList.setReplicationId(backupId, replicationId);
        // Try to send an assignReplicationId Rpc to a backup. If the Rpc
        // fails, hintServerDown. If hintServerDown is true, the function
        // aborts. If it fails, keep trying to send the Rpc to the backup.
        // Note that this is an optimization. Even if we didn't abort in case
        // of a failed Rpc, masters would still not use the failed replication
        // group, since it would not accept their Rpcs.
        while (true) {
            try {
                const char* locator =
                    serverList[backupId].serviceLocator.c_str();
                BackupClient backupClient(
                    context.transportManager->getSession(locator));
                backupClient.assignGroup(
                    replicationId,
                    static_cast<uint32_t>(replicationGroupIds.size()),
                    &replicationGroupIds[0]);
            } catch (TransportException& e) {
                if (hintServerDown(backupId)) {
                    return false;
                } else {
                    continue;
                }
            } catch (TimeoutException& e) {
                if (hintServerDown(backupId)) {
                    return false;
                } else {
                    continue;
                }
            }
            break;
        }
    }
    return true;
}

/**
 * Try to create a new replication group. Look for groups of backups that
 * are not assigned a replication group and are up.
 * If there are not enough available candidates for a new group, the function
 * returns without sending out any Rpcs. If there are enough group members
 * to form a new group, but one of the servers is down, hintServerDown will
 * reset the replication group of that server.
 */
void
CoordinatorService::createReplicationGroup()
{
    // Create a list of all servers who do not belong to a replication group
    // and are up. Note that this is a performance optimization and is not
    // required for correctness.
    vector<ServerId> freeBackups;
    for (size_t i = 0; i < serverList.size(); i++) {
        if (serverList[i] &&
            serverList[i]->isBackup() &&
            serverList[i]->replicationId == 0) {
            freeBackups.push_back(serverList[i]->serverId);
        }
    }

    // TODO(cidon): The coordinator currently has no knowledge of the
    // replication factor, so we manually set the replication group size to 3.
    // We should make this parameter configurable.
    const uint32_t numReplicas = 3;
    vector<ServerId> group;
    while (freeBackups.size() >= numReplicas) {
        group.clear();
        // Update the replicationId on serverList.
        for (uint32_t i = 0; i < numReplicas; i++) {
            const ServerId& backupId = freeBackups.back();
            group.push_back(backupId);
            serverList.setReplicationId(backupId, nextReplicationId);
            freeBackups.pop_back();
        }
        // Assign a new replication group. AssignReplicationGroup handles
        // Rpc failures.
        assignReplicationGroup(nextReplicationId,
                               group);
        nextReplicationId++;
    }
}

/**
 * Reset the replicationId for all backups with groupId.
 *
 * \param groupId
 *      Replication group that needs to be reset.
 */
void
CoordinatorService::removeReplicationGroup(uint64_t groupId)
{
    // Cannot remove groupId 0, since it is the default groupId.
    if (groupId == 0) {
        return;
    }
    for (size_t i = 0; i < serverList.size(); i++) {
        if (serverList[i] &&
            serverList[i]->replicationId == groupId) {
            vector<ServerId> group;
            group.push_back(serverList[i]->serverId);
            serverList.setReplicationId(serverList[i]->serverId, 0);
            // We check whether the server is up, in order to prevent
            // recursively calling removeReplicationGroup by hintServerDown.
            // If the backup is still up, we tell it to reset its
            // replicationId, so it will stop accepting Rpcs. This is an
            // optimization; even if we didn't reset its replicationId, Rpcs
            // sent to the server's group members would fail, because at least
            // one of the servers in the group is down.
            if (serverList[i]->isBackup()) {
                assignReplicationGroup(0, group);
            }
        }
    }
}

/**
<<<<<<< HEAD
 * Issue a cluster membership update to all enlisted servers in the system
 * that are running the MembershipService.
 *
 * \param update
 *      Protocol Buffer containing the update to be sent.
 *
 * \param excludeServerId
 *      ServerId of a server that is not to receive this update. This is
 *      used to avoid sending an update message to a server immediately
 *      following its enlistment (since we'll be sending the entire list
 *      instead).
 */
void
CoordinatorService::sendMembershipUpdate(ProtoBuf::ServerList& update,
                                         ServerId excludeServerId)
{
    MembershipClient client(context);
    for (size_t i = 0; i < serverList.size(); i++) {
        if (serverList[i] == NULL ||
            serverList[i]->status != ServerStatus::UP ||
            !serverList[i]->serviceMask.has(MEMBERSHIP_SERVICE))
            continue;
        if (serverList[i]->serverId == excludeServerId)
            continue;

        bool succeeded = false;
        try {
            succeeded = client.updateServerList(
                serverList[i]->serviceLocator.c_str(), update);
        } catch (TransportException& e) {
            // It's suspicious that pushing the update failed, but
            // perhaps it's best to wait to try the full list push
            // before jumping to conclusions.
        }

        // If this server had missed a previous update it will return
        // failure and expect us to push the whole list again.
        if (!succeeded) {
            LOG(NOTICE, "Server %lu had lost an update. Sending whole list.",
                *serverList[i]->serverId);
            try {
                sendServerList(serverList[i]->serverId);
            } catch (TransportException& e) {
                // TODO(stutsman): Things aren't looking good for this
                // server.  The coordinator will probably want to investigate
                // the server and evict it.
            }
        }
    }
}

/**
=======
>>>>>>> 156a925b
 * Push the entire server list to the specified server. This is used to both
 * push the initial list when a server enlists, as well as to push the list
 * again if a server misses any updates and has gone out of sync.
 *
 * \param destination
 *      ServerId of the server to send the list to.
 */
void
CoordinatorService::sendServerList(ServerId destination)
{
    ProtoBuf::ServerList serializedServerList;
    serverList.serialize(serializedServerList);

    MembershipClient client(context);
    client.setServerList(serverList[destination].serviceLocator.c_str(),
                         serializedServerList);
}

/**
 * Handle the SET_MIN_OPEN_SEGMENT_ID.
 *
 * Updates the minimum open segment id for a particular server.  If the
 * requested update is less than the current value maintained by the
 * coordinator then the old value is retained (that is, the coordinator
 * ignores updates that decrease the value).
 * Any open replicas found during recovery are considered invalid
 * if they have a segmentId less than the minimum open segment id maintained
 * by the coordinator.  This is used by masters to invalidate replicas they
 * have lost contact with while actively writing to them.
 *
 * \copydetails Service::ping
 */
void
CoordinatorService::setMinOpenSegmentId(
    const SetMinOpenSegmentIdRpc::Request& reqHdr,
    SetMinOpenSegmentIdRpc::Response& respHdr,
    Rpc& rpc)
{
    ServerId serverId(reqHdr.serverId);
    uint64_t segmentId = reqHdr.segmentId;

    LOG(DEBUG, "setMinOpenSegmentId for server %lu to %lu",
        serverId.getId(), segmentId);

    try {
        serverList.setMinOpenSegmentId(serverId, segmentId);
    } catch (const Exception& e) {
        LOG(WARNING, "setMinOpenSegmentId server doesn't exist: %lu",
            serverId.getId());
        respHdr.common.status = STATUS_SERVER_DOESNT_EXIST;
        return;
    }
}

/**
 * Update the will associated with a specific master ServerId.
 *
 * \param masterId
 *      ServerId of the master whose will is to be set.
 * \param buffer
 *      Buffer containing the will.
 * \param offset
 *      Byte offset of the will in the buffer.
 * \param length
 *      Length of the will in bytes.
 * \return
 *      False if masterId is not in the server list, true otherwise.
 */
bool
CoordinatorService::setWill(ServerId masterId, Buffer& buffer,
                            uint32_t offset, uint32_t length)
{
<<<<<<< HEAD
    if (serverList.contains(masterId)) {
        CoordinatorServerList::Entry& master = serverList[masterId];
        if (!master.isMaster()) {
            LOG(WARNING, "Server %lu is not a master!!", masterId.getId());
            return false;
        }

        ProtoBuf::Tablets* oldWill = master.will;
        ProtoBuf::Tablets* newWill = new ProtoBuf::Tablets();
        ProtoBuf::parseFromResponse(buffer, offset, length, *newWill);
        master.will = newWill;

        LOG(NOTICE, "Master %lu updated its Will (now %d entries, was %d)",
            masterId.getId(), newWill->tablet_size(), oldWill->tablet_size());

        delete oldWill;
        return true;
    }

    LOG(WARNING, "Master %lu could not be found!!", masterId.getId());
    return false;
}

/**
 * Initiate a recovery of a crashed master.
 *
 * \param serverEntry
 *      The crashed server which is to be recovered.  If the server was
 *      not running a master service then nothing is done.
 * \throw Exception
 *      If \a serverId is not in #serverList.
 */
void
CoordinatorService::startMasterRecovery(
                                const CoordinatorServerList::Entry& serverEntry)
{
    if (!serverEntry.isMaster())
        return;

    ServerId serverId = serverEntry.serverId;

    bool hadTablets = false;
    foreach (ProtoBuf::Tablets::Tablet& tablet,
             *tabletMap.mutable_tablet()) {
        if (tablet.server_id() == serverId.getId()) {
            tablet.set_state(ProtoBuf::Tablets_Tablet::RECOVERING);
            hadTablets = true;
        }
    }

    if (!hadTablets) {
        LOG(NOTICE, "Master %lu (\"%s\") crashed, but it had no tablets",
            serverId.getId(),
            serverEntry.serviceLocator.c_str());
        return;
    }

    LOG(NOTICE, "Recovering master %lu (\"%s\") on %u recovery masters "
        "using %u backups", serverId.getId(),
        serverEntry.serviceLocator.c_str(),
        serverList.masterCount(),
        serverList.backupCount());

    BaseRecovery* recovery = NULL;
    if (mockRecovery != NULL) {
        (*mockRecovery)(serverId, *serverEntry.will, serverList);
        recovery = mockRecovery;
    } else {
        recovery = new Recovery(context, serverId, *serverEntry.will,
                                serverList);
    }

    // Keep track of recovery for each of the tablets it's working on.
    foreach (ProtoBuf::Tablets::Tablet& tablet,
             *tabletMap.mutable_tablet()) {
        if (tablet.server_id() == serverId.getId())
            tablet.set_user_data(reinterpret_cast<uint64_t>(recovery));
=======
    ProtoBuf::Tablets newWill;
    ProtoBuf::parseFromResponse(buffer, offset, length, newWill);
    try {
        serverList.setWill(masterId, newWill);
    } catch (const Exception& e) {
        LOG(WARNING, "Master %lu could not be found!!", masterId.getId());
        return false;
>>>>>>> 156a925b
    }
    return true;
}

/**
 * Investigate \a serverId and make a verdict about its whether it is alive.
 *
 * \param serverId
 *      Server to investigate.
 * \return
 *      True if the server is dead, false if it is alive.
 * \throw Exception
 *      If \a serverId is not in #serverList.
 */
bool
CoordinatorService::verifyServerFailure(ServerId serverId) {
    // Skip the real ping if this is from a unit test
    if (forceServerDownForTesting)
        return true;

    const string& serviceLocator = serverList[serverId].serviceLocator;
    try {
        uint64_t nonce = generateRandom();
        PingClient pingClient(context);
        pingClient.ping(serviceLocator.c_str(),
                        nonce, TIMEOUT_USECS * 1000);
        LOG(NOTICE, "False positive for server id %lu (\"%s\")",
                    *serverId, serviceLocator.c_str());
        return false;
    } catch (TransportException& e) {
    } catch (TimeoutException& e) {
    }
    LOG(NOTICE, "Verified host failure: id %lu (\"%s\")",
        *serverId, serviceLocator.c_str());

    return true;
}

} // namespace RAMCloud<|MERGE_RESOLUTION|>--- conflicted
+++ resolved
@@ -35,7 +35,7 @@
     , nextTableId(0)
     , nextTableMasterIdx(0)
     , nextReplicationId(1)
-    , recoveryManager(serverList, tabletMap)
+    , recoveryManager(context, serverList, tabletMap)
     , forceServerDownForTesting(false)
 {
     recoveryManager.start();
@@ -157,12 +157,7 @@
         }
         const char* locator = master.serviceLocator.c_str();
         MasterClient masterClient(
-<<<<<<< HEAD
             context.transportManager->getSession(locator));
-
-=======
-            Context::get().transportManager->getSession(locator));
->>>>>>> 156a925b
         // Get current log head. Only entries >= this can be part of the tablet.
         LogPosition headOfLog = masterClient.getHeadOfLog();
 
@@ -505,13 +500,8 @@
                             Rpc& rpc)
 {
     for (size_t i = 0; i < serverList.size(); i++) {
-<<<<<<< HEAD
-        if (serverList[i] != NULL && serverList[i]->isBackup()) {
+        if (serverList[i] && serverList[i]->isBackup()) {
             BackupClient(context.transportManager->getSession(
-=======
-        if (serverList[i] && serverList[i]->isBackup()) {
-            BackupClient(Context::get().transportManager->getSession(
->>>>>>> 156a925b
                 serverList[i]->serviceLocator.c_str())).quiesce();
         }
     }
@@ -780,61 +770,6 @@
 }
 
 /**
-<<<<<<< HEAD
- * Issue a cluster membership update to all enlisted servers in the system
- * that are running the MembershipService.
- *
- * \param update
- *      Protocol Buffer containing the update to be sent.
- *
- * \param excludeServerId
- *      ServerId of a server that is not to receive this update. This is
- *      used to avoid sending an update message to a server immediately
- *      following its enlistment (since we'll be sending the entire list
- *      instead).
- */
-void
-CoordinatorService::sendMembershipUpdate(ProtoBuf::ServerList& update,
-                                         ServerId excludeServerId)
-{
-    MembershipClient client(context);
-    for (size_t i = 0; i < serverList.size(); i++) {
-        if (serverList[i] == NULL ||
-            serverList[i]->status != ServerStatus::UP ||
-            !serverList[i]->serviceMask.has(MEMBERSHIP_SERVICE))
-            continue;
-        if (serverList[i]->serverId == excludeServerId)
-            continue;
-
-        bool succeeded = false;
-        try {
-            succeeded = client.updateServerList(
-                serverList[i]->serviceLocator.c_str(), update);
-        } catch (TransportException& e) {
-            // It's suspicious that pushing the update failed, but
-            // perhaps it's best to wait to try the full list push
-            // before jumping to conclusions.
-        }
-
-        // If this server had missed a previous update it will return
-        // failure and expect us to push the whole list again.
-        if (!succeeded) {
-            LOG(NOTICE, "Server %lu had lost an update. Sending whole list.",
-                *serverList[i]->serverId);
-            try {
-                sendServerList(serverList[i]->serverId);
-            } catch (TransportException& e) {
-                // TODO(stutsman): Things aren't looking good for this
-                // server.  The coordinator will probably want to investigate
-                // the server and evict it.
-            }
-        }
-    }
-}
-
-/**
-=======
->>>>>>> 156a925b
  * Push the entire server list to the specified server. This is used to both
  * push the initial list when a server enlists, as well as to push the list
  * again if a server misses any updates and has gone out of sync.
@@ -907,85 +842,6 @@
 CoordinatorService::setWill(ServerId masterId, Buffer& buffer,
                             uint32_t offset, uint32_t length)
 {
-<<<<<<< HEAD
-    if (serverList.contains(masterId)) {
-        CoordinatorServerList::Entry& master = serverList[masterId];
-        if (!master.isMaster()) {
-            LOG(WARNING, "Server %lu is not a master!!", masterId.getId());
-            return false;
-        }
-
-        ProtoBuf::Tablets* oldWill = master.will;
-        ProtoBuf::Tablets* newWill = new ProtoBuf::Tablets();
-        ProtoBuf::parseFromResponse(buffer, offset, length, *newWill);
-        master.will = newWill;
-
-        LOG(NOTICE, "Master %lu updated its Will (now %d entries, was %d)",
-            masterId.getId(), newWill->tablet_size(), oldWill->tablet_size());
-
-        delete oldWill;
-        return true;
-    }
-
-    LOG(WARNING, "Master %lu could not be found!!", masterId.getId());
-    return false;
-}
-
-/**
- * Initiate a recovery of a crashed master.
- *
- * \param serverEntry
- *      The crashed server which is to be recovered.  If the server was
- *      not running a master service then nothing is done.
- * \throw Exception
- *      If \a serverId is not in #serverList.
- */
-void
-CoordinatorService::startMasterRecovery(
-                                const CoordinatorServerList::Entry& serverEntry)
-{
-    if (!serverEntry.isMaster())
-        return;
-
-    ServerId serverId = serverEntry.serverId;
-
-    bool hadTablets = false;
-    foreach (ProtoBuf::Tablets::Tablet& tablet,
-             *tabletMap.mutable_tablet()) {
-        if (tablet.server_id() == serverId.getId()) {
-            tablet.set_state(ProtoBuf::Tablets_Tablet::RECOVERING);
-            hadTablets = true;
-        }
-    }
-
-    if (!hadTablets) {
-        LOG(NOTICE, "Master %lu (\"%s\") crashed, but it had no tablets",
-            serverId.getId(),
-            serverEntry.serviceLocator.c_str());
-        return;
-    }
-
-    LOG(NOTICE, "Recovering master %lu (\"%s\") on %u recovery masters "
-        "using %u backups", serverId.getId(),
-        serverEntry.serviceLocator.c_str(),
-        serverList.masterCount(),
-        serverList.backupCount());
-
-    BaseRecovery* recovery = NULL;
-    if (mockRecovery != NULL) {
-        (*mockRecovery)(serverId, *serverEntry.will, serverList);
-        recovery = mockRecovery;
-    } else {
-        recovery = new Recovery(context, serverId, *serverEntry.will,
-                                serverList);
-    }
-
-    // Keep track of recovery for each of the tablets it's working on.
-    foreach (ProtoBuf::Tablets::Tablet& tablet,
-             *tabletMap.mutable_tablet()) {
-        if (tablet.server_id() == serverId.getId())
-            tablet.set_user_data(reinterpret_cast<uint64_t>(recovery));
-=======
     ProtoBuf::Tablets newWill;
     ProtoBuf::parseFromResponse(buffer, offset, length, newWill);
     try {
@@ -993,7 +849,6 @@
     } catch (const Exception& e) {
         LOG(WARNING, "Master %lu could not be found!!", masterId.getId());
         return false;
->>>>>>> 156a925b
     }
     return true;
 }
