--- conflicted
+++ resolved
@@ -303,11 +303,7 @@
     SegmentManager segmentManager(&context, &serverConfig,
                                   serverId, allocator, *mgr);
     DoNothingHandlers entryHandlers;
-<<<<<<< HEAD
     Log log(&context, &serverConfig, &entryHandlers, &segmentManager, &*mgr);
-=======
-    Log log(&context, &serverConfig, entryHandlers, segmentManager, *mgr);
->>>>>>> 79fb859b
     log.sync();
 
     // Set up the scenario:
