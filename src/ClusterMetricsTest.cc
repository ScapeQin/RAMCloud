/* Copyright (c) 2011 Stanford University
 *
 * Permission to use, copy, modify, and distribute this software for
 * any purpose with or without fee is hereby granted, provided that
 * the above copyright notice and this permission notice appear in all
 * copies.
 *
 * THE SOFTWARE IS PROVIDED "AS IS" AND THE AUTHOR(S) DISCLAIM ALL
 * WARRANTIES WITH REGARD TO THIS SOFTWARE INCLUDING ALL IMPLIED
 * WARRANTIES OF MERCHANTABILITY AND FITNESS. IN NO EVENT SHALL
 * AUTHORS BE LIABLE FOR ANY SPECIAL, DIRECT, INDIRECT, OR
 * CONSEQUENTIAL DAMAGES OR ANY DAMAGES WHATSOEVER RESULTING FROM LOSS
 * OF USE, DATA OR PROFITS, WHETHER IN AN ACTION OF CONTRACT,
 * NEGLIGENCE OR OTHER TORTIOUS ACTION, ARISING OUT OF OR IN
 * CONNECTION WITH THE USE OR PERFORMANCE OF THIS SOFTWARE.
 */

#include "TestUtil.h"
#include "BindTransport.h"
#include "ClusterMetrics.h"
#include "CoordinatorService.h"
#include "PingService.h"
#include "RamCloud.h"

namespace RAMCloud {

class ClusterMetricsTest : public ::testing::Test {
  public:
    ClusterMetricsTest() { }
    DISALLOW_COPY_AND_ASSIGN(ClusterMetricsTest);
};

TEST_F(ClusterMetricsTest, load) {
    BindTransport transport;
    Context::get().transportManager->registerMock(&transport);

    // Create a fake cluster.
    CoordinatorService coordinatorService;
    transport.addService(coordinatorService,
            "mock:host=coordinator", COORDINATOR_SERVICE);
    PingService pingforCoordinator;
    transport.addService(pingforCoordinator, "mock:host=coordinator",
            PING_SERVICE);
    RamCloud ramcloud(Context::get(), "mock:host=coordinator");

    // Create two servers (faked with ping).
    PingService ping1;
    transport.addService(ping1, "mock:host=ping1", PING_SERVICE);
<<<<<<< HEAD
    ramcloud.coordinator->enlistServer(MASTER_SERVICE, "mock:host=ping1");
    PingService ping2;
    transport.addService(ping2, "mock:host=ping2", PING_SERVICE);
    ramcloud.coordinator->enlistServer(MASTER_SERVICE, "mock:host=ping2");

    // Create an extra server using a redundant service locator.
    ramcloud.coordinator->enlistServer(BACKUP_SERVICE, "mock:host=ping1");
=======
    ramcloud.coordinator.enlistServer(MASTER, "mock:host=ping1");
    PingService ping2;
    transport.addService(ping2, "mock:host=ping2", PING_SERVICE);
    ramcloud.coordinator.enlistServer(MASTER, "mock:host=ping2");

    // Create an extra server using a redundant service locator.
    ramcloud.coordinator.enlistServer(BACKUP, "mock:host=ping1");
>>>>>>> 3ac4ddf1

    ClusterMetrics clusterMetrics;
    // Insert some initial data to make sure it gets cleared.
    clusterMetrics["xyz"]["x"] = 192U;
    metrics->temp.count3 = 30303;
    clusterMetrics.load(&ramcloud);
    EXPECT_EQ(3U, clusterMetrics.size());
    EXPECT_EQ(0U, clusterMetrics["mock:host=coordinator"]["bogusValue"]);
    EXPECT_EQ(30303U, clusterMetrics["mock:host=coordinator"]["temp.count3"]);
    EXPECT_EQ(30303U, clusterMetrics["mock:host=ping1"]["temp.count3"]);

    Context::get().transportManager->unregisterMock();
}

TEST_F(ClusterMetricsTest, difference) {
    ClusterMetrics first;
    ClusterMetrics second;
    first["m0"]["x"] = 1;
    first["m0"]["y"] = 2;
    first["m1"]["x"] = 100;
    first["m1"]["y"] = 200;
    first["m2"]["x"] = 1000;
    second["m1"]["x"] = 1000;
    second["m1"]["y"] = 2000;
    second["m2"]["x"] = 10000;
    second["m3"]["x"] = 50;
    ClusterMetrics diff = second.difference(first);
    EXPECT_EQ(2U, diff.size());
    EXPECT_EQ(2U, diff["m1"].size());
    EXPECT_EQ(900U, diff["m1"]["x"]);
    EXPECT_EQ(1800U, diff["m1"]["y"]);
    EXPECT_EQ(9000U, diff["m2"]["x"]);
}

// The following tests are for methods defined in ClusterMetrics.h.

TEST_F(ClusterMetricsTest, iteration) {
    ClusterMetrics metrics;
    metrics["m0"]["a"] = 1;
    metrics["m1"]["a"] = 10;
    metrics["m2"]["a"] = 100;
    uint64_t total = 0;
    for (ClusterMetrics::iterator it = metrics.begin(); it != metrics.end();
            it++) {
        total += it->second["a"];
    }
    EXPECT_EQ(111U, total);
}

TEST_F(ClusterMetricsTest, find) {
    ClusterMetrics metrics;
    metrics["m0"]["a"] = 1;
    metrics["m1"]["a"] = 10;
    EXPECT_TRUE(metrics.find("m0") != metrics.end());
    EXPECT_TRUE(metrics.find("m3") == metrics.end());
}

TEST_F(ClusterMetricsTest, clear) {
    ClusterMetrics metrics;
    metrics["m0"]["a"] = 1;
    metrics["m1"]["a"] = 10;
    metrics["m2"]["a"] = 100;
    metrics.clear();
    uint64_t total = 0;
    for (ClusterMetrics::iterator it = metrics.begin(); it != metrics.end();
            it++) {
        total += it->second["a"];
    }
    EXPECT_EQ(0U, total);
}

TEST_F(ClusterMetricsTest, erase) {
    ClusterMetrics metrics;
    metrics["m0"]["a"] = 1;
    metrics["m1"]["a"] = 10;
    metrics["m2"]["a"] = 100;
    metrics.erase("m1");
    uint64_t total = 0;
    for (ClusterMetrics::iterator it = metrics.begin(); it != metrics.end();
            it++) {
        total += it->second["a"];
    }
    EXPECT_EQ(101U, total);
}

TEST_F(ClusterMetricsTest, empty) {
    ClusterMetrics metrics;
    metrics["m0"]["a"] = 1;
    metrics["m1"]["a"] = 10;
    metrics["m2"]["a"] = 100;
    metrics.erase("m1");
    EXPECT_FALSE(metrics.empty());
    metrics.erase("m2");
    EXPECT_FALSE(metrics.empty());
    metrics.erase("m0");
    EXPECT_TRUE(metrics.empty());
}

TEST_F(ClusterMetricsTest, size) {
    ClusterMetrics metrics;
    EXPECT_EQ(0U, metrics.size());
    metrics["m0"]["a"] = 1;
    EXPECT_EQ(1U, metrics.size());
    metrics["m1"]["a"] = 10;
    EXPECT_EQ(2U, metrics.size());
}

}<|MERGE_RESOLUTION|>--- conflicted
+++ resolved
@@ -46,23 +46,13 @@
     // Create two servers (faked with ping).
     PingService ping1;
     transport.addService(ping1, "mock:host=ping1", PING_SERVICE);
-<<<<<<< HEAD
-    ramcloud.coordinator->enlistServer(MASTER_SERVICE, "mock:host=ping1");
+    ramcloud.coordinator.enlistServer(MASTER_SERVICE, "mock:host=ping1", 0, 0);
     PingService ping2;
     transport.addService(ping2, "mock:host=ping2", PING_SERVICE);
-    ramcloud.coordinator->enlistServer(MASTER_SERVICE, "mock:host=ping2");
+    ramcloud.coordinator.enlistServer(MASTER_SERVICE, "mock:host=ping2", 0, 0);
 
     // Create an extra server using a redundant service locator.
-    ramcloud.coordinator->enlistServer(BACKUP_SERVICE, "mock:host=ping1");
-=======
-    ramcloud.coordinator.enlistServer(MASTER, "mock:host=ping1");
-    PingService ping2;
-    transport.addService(ping2, "mock:host=ping2", PING_SERVICE);
-    ramcloud.coordinator.enlistServer(MASTER, "mock:host=ping2");
-
-    // Create an extra server using a redundant service locator.
-    ramcloud.coordinator.enlistServer(BACKUP, "mock:host=ping1");
->>>>>>> 3ac4ddf1
+    ramcloud.coordinator.enlistServer(BACKUP_SERVICE, "mock:host=ping1", 0, 0);
 
     ClusterMetrics clusterMetrics;
     // Insert some initial data to make sure it gets cleared.
