--- conflicted
+++ resolved
@@ -55,13 +55,9 @@
  *      not eligible to be used for recovery (both for log digest and
  *      object data purposes).
  */
-<<<<<<< HEAD
 Recovery::Recovery(Context& context,
                    TaskQueue& taskQueue,
-=======
-Recovery::Recovery(TaskQueue& taskQueue,
                    TabletMap* tabletMap,
->>>>>>> e2720691
                    RecoveryTracker* tracker,
                    Owner* owner,
                    ServerId crashedServerId,
