--- conflicted
+++ resolved
@@ -278,40 +278,6 @@
     ramcloud->write(tableId, numKeys, keyList3, "value3");
 
     Key primaryKey1(tableId, keyList1[0].key, keyList1[0].keyLength);
-<<<<<<< HEAD
-    uint64_t pkhash = primaryKey1.getHash();
-    // insert extra entries for pkhash A that would land in search range
-    im->insertEntry(tableId, 1, "B2", 2, pkhash);
-    im->insertEntry(tableId, 1, "C7", 2, pkhash);
-
-    IndexKey::IndexKeyRange keyRange(1, "B", 1, "D", 1);
-    IndexLookup indexLookup(ramcloud.get(), tableId, keyRange);
-
-    uint32_t itemsReturned = 0;
-    while (indexLookup.getNext()) {
-        itemsReturned++;
-    }
-    EXPECT_EQ(0U, itemsReturned);
-
-    // insert extra entries for pkhash A that would land in search range
-    im->insertEntry(tableId, 1, "b2", 2, 81);
-    im->insertEntry(tableId, 1, "c7", 2, pkhash);
-
-    IndexKey::IndexKeyRange keyRange2(1, "b", 1, "d", 1);
-    IndexLookup indexLookup2(ramcloud.get(), tableId, keyRange2);
-
-    EXPECT_TRUE(indexLookup2.getNext());
-    EXPECT_STREQ("primaryKey2",
-        std::string(static_cast<const char*>(
-                        indexLookup2.currentObject()->getKey()),
-                    indexLookup2.currentObject()->getKeyLength(0)).c_str());
-
-    EXPECT_TRUE(indexLookup2.getNext());
-    EXPECT_STREQ("primaryKey3",
-        std::string(static_cast<const char*>(
-                        indexLookup2.currentObject()->getKey()),
-                    indexLookup2.currentObject()->getKeyLength(0)).c_str());
-=======
     uint64_t pkhash1 = primaryKey1.getHash();
     // Insert extra index entries corresponding to pkhash for primaryKey1.
     // We will ensure that these don't get returned on lookup.
@@ -343,7 +309,6 @@
     // Test that nothing gets returned.
     IndexKey::IndexKeyRange keyRange2(1, "B", 1, "D", 1);
     IndexLookup indexLookup2(ramcloud.get(), tableId, keyRange2);
->>>>>>> e9037e13
 
     EXPECT_FALSE(indexLookup2.getNext());
 }
