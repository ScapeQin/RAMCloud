--- conflicted
+++ resolved
@@ -255,107 +255,6 @@
                stableTable.DebugString());
 }
 
-<<<<<<< HEAD
-=======
-TEST_F(TableManagerTest, recoverAliveTable) {
-    // Enlist master
-    enlistMaster();
-
-    ServerConfig master2Config = masterConfig;
-    master2Config.localLocator = "mock:host=master2";
-    MasterService& master2 = *cluster.addServer(master2Config)->master;
-
-    ProtoBuf::TableInformation state;
-    state.set_entry_type("AliveTable");
-    state.set_name("foo");
-    state.set_table_id(0);
-    state.set_server_span(2);
-
-    ProtoBuf::TableInformation::TabletInfo& tablet1(*state.add_tablet_info());
-    tablet1.set_start_key_hash(0UL);
-    tablet1.set_end_key_hash(9223372036854775807UL);
-    tablet1.set_master_id(master->serverId.getId());
-    tablet1.set_ctime_log_head_id(0);
-    tablet1.set_ctime_log_head_offset(0);
-
-    ProtoBuf::TableInformation::TabletInfo& tablet2(*state.add_tablet_info());
-    tablet2.set_start_key_hash(9223372036854775808UL);
-    tablet2.set_end_key_hash(18446744073709551615UL);
-    tablet2.set_master_id(master2.serverId.getId());
-    tablet2.set_ctime_log_head_id(0);
-    tablet2.set_ctime_log_head_offset(0);
-
-    EntryId entryId = logCabinHelper->appendProtoBuf(
-            *service->context->expectedEntryId, state);
-
-    TestLog::Enable _;
-    tableManager->recoverAliveTable(&state, entryId);
-
-    EXPECT_EQ("Tablet { tableId: 0 startKeyHash: 0 "
-              "endKeyHash: 9223372036854775807 "
-              "serverId: 1.0 status: NORMAL "
-              "ctime: 0, 0 } "
-              "Tablet { tableId: 0 startKeyHash: 9223372036854775808 "
-              "endKeyHash: 18446744073709551615 "
-              "serverId: 2.0 status: NORMAL "
-              "ctime: 0, 0 }",
-              tableManager->debugString());
-
-    // The masters shouldn't actually own the tablets since the
-    // recoverAliveTable() call adds the tablets only to the local tablet map
-    // and doesn't assign them to the masters.
-    EXPECT_EQ(0U, master->tabletManager.getCount());
-    EXPECT_EQ(0U, master2.tabletManager.getCount());
-}
-
-TEST_F(TableManagerTest, recoverCreateTable) {
-    // Enlist master
-    enlistMaster();
-
-    ServerConfig master2Config = masterConfig;
-    master2Config.localLocator = "mock:host=master2";
-    MasterService& master2 = *cluster.addServer(master2Config)->master;
-
-    ProtoBuf::TableInformation state;
-    state.set_entry_type("CreatingTable");
-    state.set_name("foo");
-    state.set_table_id(0);
-    state.set_server_span(2);
-
-    ProtoBuf::TableInformation::TabletInfo& tablet1(*state.add_tablet_info());
-    tablet1.set_start_key_hash(0UL);
-    tablet1.set_end_key_hash(9223372036854775807UL);
-    tablet1.set_master_id(master->serverId.getId());
-    tablet1.set_ctime_log_head_id(0);
-    tablet1.set_ctime_log_head_offset(0);
-
-    ProtoBuf::TableInformation::TabletInfo& tablet2(*state.add_tablet_info());
-    tablet2.set_start_key_hash(9223372036854775808UL);
-    tablet2.set_end_key_hash(18446744073709551615UL);
-    tablet2.set_master_id(master2.serverId.getId());
-    tablet2.set_ctime_log_head_id(0);
-    tablet2.set_ctime_log_head_offset(0);
-
-    EntryId entryId = logCabinHelper->appendProtoBuf(
-            *service->context->expectedEntryId, state);
-
-    TestLog::Enable _;
-    tableManager->recoverCreateTable(&state, entryId);
-
-    EXPECT_EQ("Tablet { tableId: 0 startKeyHash: 0 "
-              "endKeyHash: 9223372036854775807 "
-              "serverId: 1.0 status: NORMAL "
-              "ctime: 0, 0 } "
-              "Tablet { tableId: 0 startKeyHash: 9223372036854775808 "
-              "endKeyHash: 18446744073709551615 "
-              "serverId: 2.0 status: NORMAL "
-              "ctime: 0, 0 }",
-              tableManager->debugString());
-    EXPECT_EQ(1U, master->tabletManager.getCount());
-    EXPECT_EQ(1U, master2.tabletManager.getCount());
-}
-
->>>>>>> 09ba5c47
 TEST_F(TableManagerTest, dropTable) {
     // Enlist master
     enlistMaster();
@@ -423,39 +322,6 @@
                dropTable.DebugString());
 }
 
-<<<<<<< HEAD
-=======
-TEST_F(TableManagerTest, recoverDropTable) {
-    // Enlist master
-    enlistMaster();
-
-    ServerConfig master2Config = masterConfig;
-    master2Config.localLocator = "mock:host=master2";
-    MasterService& master2 = *cluster.addServer(master2Config)->master;
-
-    // Add a table, so the tests won't just compare against an empty tabletMap
-    tableManager->createTable("foo", 1);
-
-    // Test dropping a table that is spread across one master
-    tableManager->createTable("bar", 1);
-    EXPECT_EQ(1U, master2.tabletManager.getCount());
-
-    ProtoBuf::TableDrop state;
-    state.set_entry_type("DroppingTable");
-    state.set_name("bar");
-    EntryId entryId = logCabinHelper->appendProtoBuf(
-            *service->context->expectedEntryId, state);
-
-    tableManager->recoverDropTable(&state, entryId);
-    EXPECT_EQ("Tablet { tableId: 0 startKeyHash: 0 "
-              "endKeyHash: 18446744073709551615 "
-              "serverId: 1.0 status: NORMAL "
-              "ctime: 0, 0 }",
-              tableManager->debugString());
-    EXPECT_EQ(0U, master2.tabletManager.getCount());
-}
-
->>>>>>> 09ba5c47
 TEST_F(TableManagerTest, getTableId) {
     // Enlist master
     enlistMaster();
@@ -774,8 +640,8 @@
     // The masters shouldn't actually own the tablets since the
     // recoverAliveTable() call adds the tablets only to the local tablet map
     // and doesn't assign them to the masters.
-    EXPECT_EQ(0, master->tablets.tablet_size());
-    EXPECT_EQ(0, master2.tablets.tablet_size());
+    EXPECT_EQ(0U, master->tabletManager.getCount());
+    EXPECT_EQ(0U, master2.tabletManager.getCount());
 }
 
 TEST_F(TableManagerTest, recoverCreateTable) {
@@ -821,8 +687,8 @@
               "serverId: 2.0 status: NORMAL "
               "ctime: 0, 0 }",
               tableManager->debugString());
-    EXPECT_EQ(1, master->tablets.tablet_size());
-    EXPECT_EQ(1, master2.tablets.tablet_size());
+    EXPECT_EQ(1U, master->tabletManager.getCount());
+    EXPECT_EQ(1U, master2.tabletManager.getCount());
 }
 
 TEST_F(TableManagerTest, recoverDropTable) {
@@ -838,7 +704,7 @@
 
     // Test dropping a table that is spread across one master
     tableManager->createTable("bar", 1);
-    EXPECT_EQ(1, master2.tablets.tablet_size());
+    EXPECT_EQ(1U, master2.tabletManager.getCount());
 
     ProtoBuf::TableDrop state;
     state.set_entry_type("DroppingTable");
@@ -852,7 +718,7 @@
               "serverId: 1.0 status: NORMAL "
               "ctime: 0, 0 }",
               tableManager->debugString());
-    EXPECT_EQ(0, master2.tablets.tablet_size());
+    EXPECT_EQ(0U, master2.tabletManager.getCount());
 }
 
 TEST_F(TableManagerTest, recoverSplitTablet) {
